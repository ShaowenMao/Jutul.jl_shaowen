--- conflicted
+++ resolved
@@ -228,14 +228,9 @@
         eE, ct.crossterm_target,
         value.(phi_a), value.(c_a), value.(R), value.(ocd),
         phi_e, c_e,
-<<<<<<< HEAD
         activematerial,electrolyte  
     )
     ct.crossterm_target .*= -1.0
     ct.crossterm_source .*= -1.0  
     #ct.crossterm_target = eM
-=======
-        activematerial, electrolyte
-    )   
->>>>>>> 1600c15c
 end