#=
Simple current collector
A conductro with constant conductivity
=#
using Terv

ENV["JULIA_DEBUG"] = Terv;


function test_cc(name="square_current_collector")
    domain, exported = get_cc_grid(name=name, extraout=true, bc=[1, 9], b_T_hf=[2., 2.])
<<<<<<< HEAD
    timesteps = [1., 1.]
=======
    timesteps = [10.,]
>>>>>>> 5d3c7c19
    G = exported["G"]

    sys = CurrentCollector()
    model = SimulationModel(domain, sys, context = DefaultContext())

    # State is dict with pressure in each cell
    phi = 1.
    boudary_phi = [1., 2.]

    S = model.secondary_variables
    S[:BoundaryPhi] = BoundaryPotential{Phi}()

    init = Dict(:Phi => phi, :BoundaryPhi=>boudary_phi)
    state0 = setup_state(model, init)
        
    # Model parameters
    parameters = setup_parameters(model)
    parameters[:tolerances][:default] = 1e-8

    sim = Simulator(model, state0=state0, parameters=parameters)
    cfg = simulator_config(sim)
    cfg[:linear_solver] = nothing
    states, report = simulate(sim, timesteps, config = cfg)
    return state0, states, model, G
end

state0, states, model, G = test_cc();
##

# Can't plot if the first value in state does not match the grid
s = [Dict(k => state[k] for k in keys(state) if k != :TPkGrad_Phi) for state in states]
f = plot_interactive(G, s)
display(f)

##

function test_mixed_bc()
    name="square_current_collector"
    bcells, T_hf = get_boundary(name)
    domain, exported = get_cc_grid(extraout=true, name=name, bc=bcells, b_T_hf=T_hf)
    G = exported["G"]
    timesteps = diff(1:5)

    sys = CurrentCollector()
    model = SimulationModel(domain, sys, context = DefaultContext())

    
    # set up boundary conditions
    one = ones(size(bcells))

    S = model.secondary_variables
    S[:BoundaryPhi] = BoundaryPotential{Phi}()
    S[:BCCharge] = BoundaryCurrent{ChargeAcc}(2 .+bcells)

    phi0 = 1.
    init = Dict(
        :Phi            => phi0,
        :Conductivity   => 1., 
        :BoundaryPhi    => one,
        :BCCharge       => one,
        )
    state0 = setup_state(model, init)
    parameters = setup_parameters(model)

    sim = Simulator(model, state0=state0, parameters=parameters)
    cfg = simulator_config(sim)
    cfg[:linear_solver] = nothing
    cfg[:info_level] = 2
    cfg[:debug_level] = 2
    states, report = simulate(sim, timesteps, config = cfg)

    return states, G
end


states, G = test_mixed_bc();
##

s = [Dict(k => state[k] for k in keys(state) if k != :TPkGrad_Phi) for state in states]
f = plot_interactive(G, s)
display(f)<|MERGE_RESOLUTION|>--- conflicted
+++ resolved
@@ -9,11 +9,7 @@
 
 function test_cc(name="square_current_collector")
     domain, exported = get_cc_grid(name=name, extraout=true, bc=[1, 9], b_T_hf=[2., 2.])
-<<<<<<< HEAD
-    timesteps = [1., 1.]
-=======
     timesteps = [10.,]
->>>>>>> 5d3c7c19
     G = exported["G"]
 
     sys = CurrentCollector()
