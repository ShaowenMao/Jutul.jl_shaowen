--- conflicted
+++ resolved
@@ -20,10 +20,6 @@
     )
     S[:TPkGrad_Phi] = TPkGrad{Phi}()
     S[:ChargeAcc] = ChargeAcc()
-<<<<<<< HEAD
-=======
-
->>>>>>> 5d3c7c19
     S[:Conductivity] = Conductivity()
 end
 
@@ -31,189 +27,4 @@
     eqs, domain, system::CurrentCollector, formulation    )
     charge_cons = (arg...; kwarg...) -> Conservation(ChargeAcc(), arg...; kwarg...)
     eqs[:charge_conservation] = (charge_cons, 1)
-<<<<<<< HEAD
-end
-
-function update_cross_term!(ct::InjectiveCrossTerm, eq::Conservation{ChargeAcc}, 
-    target_storage, source_storage, 
-    target_model, source_model, 
-    target, source, dt)
-    phi_t = target_storage.state.Phi[ct.impact.target]
-    phi_s = source_storage.state.Phi[ct.impact.source]
-    function interfaceflux!(src, phi_1,phi_2)
-        for i in eachindex(phi_1)
-            src[i] = (phi_2[i] - phi_1[i])
-            src[i] *= 1e7
-        end
-        # src = phi_2 -phi_1 does not work
-    end
-    interfaceflux!(ct.crossterm_source,phi_s,value.(phi_t))
-    interfaceflux!(ct.crossterm_target,value.(phi_s),phi_t)
-    #@. ct.crossterm_source = interfaceflux(phi_s,value.(phi_t))
-    #@. ct.crossterm_target = interfaceflux(value.(phi_s), phi_t)
-    #error("Cross term must be specialized for your equation and models. Did not understand how to specialize $target ($(typeof(target_model))) to $source ($(typeof(source_model)))")
-end
-
-function regularizedSqrt(x, th)
-    y = x # quick way to create y of same dimension as x and also preserved AD
-    for i in range(x)
-        ind = (x[i] <= th[i]);
-        if(!ind)
-            y[i] = x[i].^0.5
-        else
-            y[i] = x[i]/th*sqrt(th)
-        end
-     return y   
-end
-
-function reaction_rate(phi_a,c_a,R,ocd,
-    phi_e,c_e,activematerial,electrolyte
-    )
-    T = 298.15 # for now
-    n = nChargeCarriers(activematerial)
-    cmax = cMax(activematerial) # how to get model
-    vsa = volumetricSurfaceArea(activematerial)
-    # ocd could have beencalculated of only this cells 
-    eta = (phi_e - phi_a - ocd);
-    th = 1e-3*cmax;
-    j0 = k.*regularizedSqrt(c_e.*(cmax - c).*c, th)*n*F;
-    R = vsa.*ButlerVolmerEquation(j0, 0.5, n, eta, T);
-    return R/(n*F);
-end
-
-function sourceElectricMaterial(
-    phi_a,c_a,R,ocd,
-    phi_e,c_e,activematerial,electrolyte  
-)
-    R = reaction_rate(phi_a,c_a,R,ocd,phi_e,c_e,activematerial,electrolyte)
-    vols =1.0 # volums of cells
-
-    eS = vols.*R*n*F
-    eM = vols.*R
-    return (eS, eM)
-end
-
-
-function update_cross_term!(ct::InjectiveCrossTerm, eq::Conservation{ChargeAcc}, 
-    target_storage, source_storage, 
-    target_model::ActiveMaterialModel, source_model::ElectrolyteModel, 
-    target, source, dt) # where {TS <: ActiveMaterial, SS <:ElectrolyteModel}
-    activematerial = TS
-    electrolyte = SS 
-    phi_e = target_storage.state.Phi[ct.impact.target]
-    phi_a = source_storage.state.Phi[ct.impact.source]  
-    ocd = source_storage.state.Ocd[ct.impact.source]
-    R = source_storage.state.ReactionRateConst[ct.impact.source]
-    c_e = source_storage.state.C[ct.impact.source]
-    c_a = target_storage.state.C[ct.impact.target]
-
-    eE, eM = sourceElectricMaterial(
-        phi_a,c_a,R,ocd,
-        value.(phi_e),value.(c_e),
-        activematerial,electrolyte  
-    )
-
-    ct.crossterm_target = eE
-
-    eE, eM = sourceElectricMaterial(
-        value.(phi_a),value.(c_a),value.(R),value.(ocd),
-        phi_e, c_e,
-        activematerial,electrolyte  
-    )
-    
-    ct.crossterm_source = eE
- end
-
-function update_cross_term!(ct::InjectiveCrossTerm, eq::Conservation{ChargeAcc}, 
-    target_storage, source_storage, 
-    target_model::ElectrolyteModel, source_model::ActiveMaterialModel, 
-    target, source, dt) # where {TS <: ActiveMaterial, SS <:ElectrolyteModel}
-    activematerial = TS
-    electrolyte = SS 
-    phi_e = target_storage.state.Phi[ct.impact.target]
-    phi_a = source_storage.state.Phi[ct.impact.source]  
-    ocd = source_storage.state.Ocd[ct.impact.source]
-    R = source_storage.state.ReactionRateConst[ct.impact.source]
-    c_e = source_storage.state.C[ct.impact.source]
-    c_a = target_storage.state.C[ct.impact.target]
-
-    eE, eM = sourceElectricMaterial(
-        phi_a,c_a,R,ocd,
-        value.(phi_e),value.(c_e),
-        activematerial,electrolyte  
-    )
-
-    ct.crossterm_source = eE
-
-    eE, eM = sourceElectricMaterial(
-        value.(phi_a),value.(c_a),value.(R),value.(ocd),
-        phi_e, c_e,
-        activematerial,electrolyte  
-    )
-    
-    ct.crossterm_target = eE
-
-end
-
-function update_cross_term!(ct::InjectiveCrossTerm, eq::Conservation{MassAcc}, 
-    target_storage, source_storage, 
-    target_model::ActiveMaterialModel, source_model::ElectrolyteModel, 
-    target, source, dt) # where {TS <: ActiveMaterial, SS <:ElectrolyteModel}
-    activematerial = TS
-    electrolyte = SS 
-    phi_e = target_storage.state.Phi[ct.impact.target]
-    phi_a = source_storage.state.Phi[ct.impact.source]  
-    ocd = source_storage.state.Ocd[ct.impact.source]
-    R = source_storage.state.ReactionRateConst[ct.impact.source]
-    c_e = source_storage.state.C[ct.impact.source]
-    c_a = target_storage.state.C[ct.impact.target]
-
-    eE, eM = sourceElectricMaterial(
-        phi_a,c_a,R,ocd,
-        value.(phi_e),value.(c_e),
-        activematerial,electrolyte  
-    )
-
-    ct.crossterm_target = eM
-
-    eE, eM = sourceElectricMaterial(
-        value.(phi_a),value.(c_a),value.(R),value.(ocd),
-        phi_e, c_e,
-        activematerial,electrolyte  
-    )
-    
-    ct.crossterm_source = eM
- end
-
-function update_cross_term!(ct::InjectiveCrossTerm, eq::Conservation{MassAcc}, 
-    target_storage, source_storage, 
-    target_model::ElectrolyteModel, source_model::ActiveMaterialModel, 
-    target, source, dt) # where {TS <: ActiveMaterial, SS <:ElectrolyteModel}
-    activematerial = TS
-    electrolyte = SS 
-    phi_e = target_storage.state.Phi[ct.impact.target]
-    phi_a = source_storage.state.Phi[ct.impact.source]  
-    ocd = source_storage.state.Ocd[ct.impact.source]
-    R = source_storage.state.ReactionRateConst[ct.impact.source]
-    c_e = source_storage.state.C[ct.impact.source]
-    c_a = target_storage.state.C[ct.impact.target]
-
-    eE, eM = sourceElectricMaterial(
-        phi_a,c_a,R,ocd,
-        value.(phi_e),value.(c_e),
-        activematerial,electrolyte  
-    )
-
-    ct.crossterm_source = eM
-
-    eE, eM = sourceElectricMaterial(
-        value.(phi_a),value.(c_a),value.(R),value.(ocd),
-        phi_e, c_e,
-        activematerial,electrolyte  
-    )
-    
-    ct.crossterm_target = eM
-
-=======
->>>>>>> 5d3c7c19
 end