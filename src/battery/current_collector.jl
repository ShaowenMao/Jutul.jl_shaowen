--- conflicted
+++ resolved
@@ -6,11 +6,7 @@
 function minimum_output_variables(
     system::CurrentCollector, primary_variables
     )
-<<<<<<< HEAD
-    [:ChargeAcc, :TPkGrad_Phi]
-=======
-    [:ChargeAcc]
->>>>>>> 70f599b5
+    [:TPkGrad_Phi, :ChargeAcc]
 end
 
 function select_primary_variables_system!(
