#=
Electro-Chemical component
A component with electric potential, concentration and temperature
The different potentials are independent (diagonal onsager matrix),
and conductivity, diffusivity is constant.
=#
@time using Terv
using MAT
using Plots

ENV["JULIA_DEBUG"] = Terv;

##
function make_system(exported,sys,bcfaces,srccells)
    T_all = exported["operators"]["T_all"]
    N_all = Int64.(exported["G"]["faces"]["neighbors"])
    isboundary = (N_all[bcfaces,1].==0) .| (N_all[bcfaces,2].==0)
    @assert all(isboundary)
    bccells = N_all[bcfaces,1] + N_all[bcfaces,2]
    T_hf   = T_all[bcfaces]
    bcvaluesrc = ones(size(srccells))
    bcvaluephi = ones(size(bccells)).*0.0

    domain = exported_model_to_domain(exported, bc = bccells, b_T_hf = T_hf)  
    G = exported["G"]    
    model = SimulationModel(domain, sys, context = DefaultContext())
    parameters = setup_parameters(model)
    parameters[:boundary_currents] = (:BCCharge, :BCMass)

    # State is dict with pressure in each cell
    phi0 = 1.0
    C0 = 1.
    T0 = 1.
    D = 1e-9 # ???   
    if isa(exported["EffectiveElectricalConductivity"],Matrix)
        σ = exported["EffectiveElectricalConductivity"][1]
    else
        σ = 1.0
    end
    λ = exported["thermalConductivity"][1]

    S = model.secondary_variables
    S[:BoundaryPhi] = BoundaryPotential{Phi}()
    S[:BoundaryC] = BoundaryPotential{Phi}()
    S[:BoundaryT] = BoundaryPotential{T}()

    S[:BCCharge] = BoundaryCurrent{Charge}(srccells)
    S[:BCMass] = BoundaryCurrent{Mass}(srccells)
    S[:BCEnergy] = BoundaryCurrent{Energy}(srccells)

    init = Dict(
        :Phi                    => phi0,
        :C                      => C0,
        :T                      => T0,
        :Conductivity           => σ,
        :Diffusivity            => D,
        :ThermalConductivity    => λ,
        :BoundaryPhi            => bcvaluephi, 
        :BoundaryC              => bcvaluephi, 
        :BoundaryT              => bcvaluephi,
        :BCCharge               => -bcvaluesrc.*2e-2,
        :BCMass                 => bcvaluesrc,
        :BCEnergy               => bcvaluesrc,
        )

    state0 = setup_state(model, init)
    return model, G, state0, parameters, init
end

##

function setup_model(exported_all)
    exported_cc = exported_all["model"]["NegativeElectrode"]["CurrentCollector"];

    sys_cc = CurrentCollector()
    bcfaces=[1]
    srccells = []
    (model_cc, G_cc, state0_cc, parm_cc,init_cc) = make_system(exported_cc, sys_cc, bcfaces, srccells)
    
    sys_nam = Grafite()
    exported_nam = exported_all["model"]["NegativeElectrode"]["ElectrodeActiveComponent"];
    bcfaces=[]
    srccells = []
    (model_nam, G_nam, state0_nam, parm_nam, init_nam) = 
        make_system(exported_nam,sys_nam,bcfaces,srccells)

    sys_elyte = SimpleElyte()
    exported_elyte = exported_all["model"]["Electrolyte"]
    bcfaces=[]
    srccells = []
    (model_elyte, G_elyte, state0_elyte, parm_elyte, init_elyte) = 
        make_system(exported_elyte,sys_elyte,bcfaces,srccells)

<<<<<<< HEAD
    #sys_pam = Grafite()
=======
>>>>>>> ec8e1990
    sys_pam = NMC111()
    exported_pam = exported_all["model"]["PositiveElectrode"]["ElectrodeActiveComponent"];
    bcfaces=[]
    srccells = []
    (model_pam, G_pam, state0_pam, parm_pam, init_pam) = 
        make_system(exported_pam,sys_pam,bcfaces,srccells)   
   
    exported_pp = exported_all["model"]["PositiveElectrode"]["CurrentCollector"];
    sys_pp = CurrentCollector()
    bcfaces=[]
    srccells = [10]
    (model_pp, G_pp, state0_pp, parm_pp,init_pp) = 
    make_system(exported_pp,sys_pp, bcfaces, srccells)

    groups = nothing
    model = MultiModel(
        (
            CC = model_cc, 
            NAM = model_nam, 
            ELYTE = model_elyte, 
            PAM = model_pam, 
            PP = model_pp
        ), 
        groups = groups)

    state0 = exported_all["state0"]

<<<<<<< HEAD
    init_cc[:Phi] = state0["NegativeElectrode"]["CurrentCollector"]["phi"][1]           #*0
    init_pp[:Phi] = state0["PositiveElectrode"]["CurrentCollector"]["phi"][1]           #*0
    init_nam[:Phi] = state0["NegativeElectrode"]["ElectrodeActiveComponent"]["phi"][1]  #*0
    init_elyte[:Phi] = state0["Electrolyte"]["phi"][1]                                  #*0
    init_pam[:Phi] = state0["PositiveElectrode"]["ElectrodeActiveComponent"]["phi"][1]  #*0
=======
    init_cc[:Phi] = state0["NegativeElectrode"]["CurrentCollector"]["phi"][1]          
    init_pp[:Phi] = state0["PositiveElectrode"]["CurrentCollector"]["phi"][1]          
    init_nam[:Phi] = state0["NegativeElectrode"]["ElectrodeActiveComponent"]["phi"][1] 
    init_elyte[:Phi] = state0["Electrolyte"]["phi"][1]                                 
    init_pam[:Phi] = state0["PositiveElectrode"]["ElectrodeActiveComponent"]["phi"][1] 
>>>>>>> ec8e1990
    init_nam[:C] = state0["NegativeElectrode"]["ElectrodeActiveComponent"]["c"][1] 
    init_pam[:C] = state0["PositiveElectrode"]["ElectrodeActiveComponent"]["c"][1]
    init_elyte[:C] = state0["Electrolyte"]["cs"][1][1]

    init = Dict(
        :CC => init_cc,
        :NAM => init_nam,
        :ELYTE => init_elyte,
        :PAM => init_pam,
        :PP => init_pp
    )

    state0 = setup_state(model, init)
    parameters = Dict(
        :CC => parm_cc,
        :NAM => parm_nam,
        :ELYTE => parm_elyte,
        :PAM => parm_pam,
        :PP => parm_pp
    )

    grids = Dict(
        :CC => G_cc,
        :NAM =>G_nam,
        :ELYTE => G_elyte,
        :PAM => G_pam,
        :PP => G_pp
        )

    return model, state0, parameters, grids
end

##

function setup_coupling!(model, exported_all)
    # setup coupling CC <-> NAM charge
    target = Dict( 
        :model => :NAM,
        :equation => :charge_conservation
    )
    source = Dict( 
        :model => :CC,
        :equation => :charge_conservation
        )
    srange = Int64.(
        exported_all["model"]["NegativeElectrode"]["couplingTerm"]["couplingcells"][:,1]
        )
    trange = Int64.(
        exported_all["model"]["NegativeElectrode"]["couplingTerm"]["couplingcells"][:,2]
        )
    intersection = ( srange, trange, Cells(), Cells())
    crosstermtype = InjectiveCrossTerm
    issym = true
    coupling = MultiModelCoupling(source,target, intersection; crosstype = crosstermtype, issym = issym)
    push!(model.couplings, coupling)

    # setup coupling NAM <-> ELYTE charge
    target = Dict( 
        :model => :ELYTE,
        :equation => :charge_conservation
    )
    source = Dict( 
        :model => :NAM, 
        :equation => :charge_conservation
        )

    srange=Int64.(exported_all["model"]["couplingTerms"][1]["couplingcells"][:,1])
    trange=Int64.(exported_all["model"]["couplingTerms"][1]["couplingcells"][:,2])
    intersection = ( srange, trange, Cells(), Cells())
    crosstermtype = InjectiveCrossTerm
    issym = true
    coupling = MultiModelCoupling(source,target, intersection; crosstype = crosstermtype, issym = issym)
    push!(model.couplings, coupling)

    # setup coupling NAM <-> ELYTE mass
    target = Dict( 
        :model => :ELYTE,
        :equation => :mass_conservation
    )
    source = Dict( 
        :model => :NAM,
        :equation => :mass_conservation
        )

    srange=Int64.(exported_all["model"]["couplingTerms"][1]["couplingcells"][:,1])
    trange=Int64.(exported_all["model"]["couplingTerms"][1]["couplingcells"][:,2])
    intersection = ( srange, trange, Cells(), Cells())
    crosstermtype = InjectiveCrossTerm
    issym = true
    coupling = MultiModelCoupling(source,target, intersection; crosstype = crosstermtype, issym = issym)
    push!(model.couplings, coupling)

    # setup coupling PAM <-> ELYTE charge
    target = Dict( 
        :model => :ELYTE,
        :equation => :charge_conservation
        )
    source = Dict( 
        :model => :PAM,
        :equation => :charge_conservation
        )
    srange=Int64.(exported_all["model"]["couplingTerms"][2]["couplingcells"][:,1])
    trange=Int64.(exported_all["model"]["couplingTerms"][2]["couplingcells"][:,2])
    intersection = ( srange, trange, Cells(), Cells())
    crosstermtype = InjectiveCrossTerm
    issym = true
    coupling = MultiModelCoupling(source,target, intersection; crosstype = crosstermtype, issym = issym)
    push!(model.couplings,coupling)

    # setup coupling PAM <-> ELYTE mass
    target = Dict( 
        :model => :ELYTE,
        :equation => :mass_conservation
        )
    source = Dict( 
        :model => :PAM,
        :equation => :mass_conservation
        )
    srange=Int64.(exported_all["model"]["couplingTerms"][2]["couplingcells"][:,1])
    trange=Int64.(exported_all["model"]["couplingTerms"][2]["couplingcells"][:,2])
    intersection = ( srange, trange, Cells(), Cells())
    crosstermtype = InjectiveCrossTerm
    issym = true
    coupling = MultiModelCoupling(source, target, intersection; crosstype = crosstermtype, issym = issym)
    push!(model.couplings, coupling)


    # setup coupling PP <-> PAM charge
    target = Dict( :model => :PAM,
            :equation => :charge_conservation
    )
    source = Dict( :model => :PP,
            :equation => :charge_conservation)
    srange = Int64.(
        exported_all["model"]["PositiveElectrode"]["couplingTerm"]["couplingcells"][:,1]
        )
    trange = Int64.(
        exported_all["model"]["PositiveElectrode"]["couplingTerm"]["couplingcells"][:,2]
        )
    intersection = (srange, trange, Cells(), Cells())
    crosstermtype = InjectiveCrossTerm
    issym = true
    coupling = MultiModelCoupling(source,target, intersection; crosstype = crosstermtype, issym = issym)
    push!(model.couplings, coupling)
end


##

function test_battery()
    name="model1d"
    fn = string(dirname(pathof(Terv)), "/../data/models/", name, ".mat")
    exported_all = MAT.matread(fn)

    model, state0, parameters, grids = setup_model(exported_all)    
    setup_coupling!(model, exported_all)
    
    forces = Dict(
        :CC => nothing,
        :NAM => nothing,
        :ELYTE => nothing,
        :PAM => nothing,
        :PP => nothing
    )

    sim = Simulator(model, state0 = state0, parameters = parameters, copy_state = true)
    timesteps = exported_all["schedule"]["step"]["val"][1:5]
    cfg = simulator_config(sim)
    cfg[:linear_solver] = nothing
    cfg[:info_level] = 2
    cfg[:max_residue] = 1e20
    states, report = simulate(sim, timesteps, forces = forces, config = cfg)
    stateref = exported_all["states"]

    return states, grids, state0, stateref, parameters, init, exported_all
end

##

<<<<<<< HEAD
states, grids, state0, stateref, parameters, init, exported_all = test_ac();
#states = states[1]
=======
states, grids, state0, stateref, parameters, init, exported_all = test_battery();

##

using Plots

x = G["cells"]["centroids"][:, 1]
xf = G["faces"]["centroids"][end]
xfi= G["faces"]["centroids"][2:10]

plot1 = Plots.plot([], []; title = "Phi", size=(1000, 800))

p = plot!(plot1, legend = false)
submodels = (:CC, :NAM, :ELYTE, :PAM, :PP)
# submodels = (:NAM, :ELYTE, :PAM)
submodels = (:CC, :NAM)
# submodels = (:ELYTE,)
submodels = (:PP, :PAM)
var = :Phi

steps = size(states, 1)
for i in 1:steps
    for mod in submodels
        x = grids[mod]["cells"]["centroids"]
        # c = i / steps / 2
        plot!(plot1, x, states[i][mod][var], lw=2, color=RGBA(0.5, 0.5, 0.5, 0.5))
    end
end
display(plot1)

##
closeall()

##
display(plot1)
##
states = states[1]
>>>>>>> ec8e1990
refstep=1
## f= plot_interactive(G, states);
#fields = ["CurrentCollector","ElectrodeActiveMaterial"]

#phi_ref = stateref[10]["NegativeElectrode"]["CurrentCollector"]["phi"]
#j_ref = stateref[10]["NegativeElectrode"]["CurrentCollector"]["j"]
## set up for current collector first
G = grids[:CC]
x = G["cells"]["centroids"]
xf= G["faces"]["centroids"][end]
xfi= G["faces"]["centroids"][2:end-1]
#state0=states[1]
p1 = Plots.plot(x,state0[:CC][:Phi];title="Phi")
#Plots.plot!(p1,x,phi_ref;linecolor="red")
p2 = Plots.plot(xfi,states[1][:CC].TPkGrad_Phi[1:2:end-1];title="Flux",markershape=:circle)
p3 = Plots.plot(;title="C")
    #p2 = Plots.plot([xf[end]],[state0[:BCCharge][1]];title="Flux")
    #Plots.plot!(p2,xfi,j_ref;linecolor="red")
fields = ["CurrentCollector","ElectrodeActiveComponent"]
components = ["NegativeElectrode","PositiveElectrode"]
#components = ["NegativeElectrode"]
for component = components
    for field in fields
        G = exported_all["model"][component][field]["G"]
        x = G["cells"]["centroids"]
        xf= G["faces"]["centroids"][end]
        xfi= G["faces"]["centroids"][2:end-1]
        #state0=states[1]
        state = stateref[refstep][component]
        phi_ref = state[field]["phi"]
        j_ref = state[field]["j"]
        Plots.plot!(p1,x,phi_ref;linecolor="red")
        Plots.plot!(p2,xfi,j_ref;linecolor="red")
        if haskey(state[field],"c")
            c = state[field]["c"]
            Plots.plot!(p3,x,c;linecolor="red")
        end
    end
end
fields = [] 
fields = ["Electrolyte"]
for field in fields
    G = exported_all["model"][field]["G"]
    x = G["cells"]["centroids"]
    xf= G["faces"]["centroids"][end]
    xfi= G["faces"]["centroids"][2:end-1]
    #state0=states[1]
    state = stateref[refstep]
    phi_ref = state[field]["phi"]
    j_ref = state[field]["j"]
    Plots.plot!(p1,x,phi_ref;linecolor="red")
    Plots.plot!(p2,xfi,j_ref;linecolor="red")
    if haskey(state[field],"cs")
        c = state[field]["cs"][1]
        Plots.plot!(p3,x,c;linecolor="red")
    end
end
#display(plot!(p1, p2, layout = (1, 2), legend = false))
##
mykeys =  keys(grids)
#mykeys = [:CC, :NAM, :ELYTE]
#mykeys = [:PP, :PAM]
for key in mykeys
    G = grids[key]
    x = G["cells"]["centroids"]
    xf= G["faces"]["centroids"][end]
    xfi= G["faces"]["centroids"][2:end-1]     
    p=plot(p1, p2, layout = (1, 2), legend = false)
    Plots.plot!(p1,x,states[end][key].Phi;markershape=:circle,linestyle=:dot, seriestype = :scatter)
    if haskey(states[end][key],:ChargeCarrierFlux)
        Plots.plot!(p2,xfi,states[end][key].ChargeCarrierFlux[1:2:end-1];markershape=:circle,linestyle=:dot, seriestype = :scatter)
    else
        Plots.plot!(p2,xfi,states[end][key].TPkGrad_Phi[1:2:end-1];markershape=:circle,linestyle=:dot, seriestype = :scatter)
    end
    if(haskey(states[end][key],:C))
        cc=states[end][key].C
        Plots.plot!(p3,x,cc;markershape=:circle,linestyle=:dot, seriestype = :scatter)
    end
    display(plot!(p1, p2,p3,layout = (3, 1), legend = false))
end<|MERGE_RESOLUTION|>--- conflicted
+++ resolved
@@ -91,10 +91,7 @@
     (model_elyte, G_elyte, state0_elyte, parm_elyte, init_elyte) = 
         make_system(exported_elyte,sys_elyte,bcfaces,srccells)
 
-<<<<<<< HEAD
-    #sys_pam = Grafite()
-=======
->>>>>>> ec8e1990
+
     sys_pam = NMC111()
     exported_pam = exported_all["model"]["PositiveElectrode"]["ElectrodeActiveComponent"];
     bcfaces=[]
@@ -122,19 +119,11 @@
 
     state0 = exported_all["state0"]
 
-<<<<<<< HEAD
     init_cc[:Phi] = state0["NegativeElectrode"]["CurrentCollector"]["phi"][1]           #*0
     init_pp[:Phi] = state0["PositiveElectrode"]["CurrentCollector"]["phi"][1]           #*0
     init_nam[:Phi] = state0["NegativeElectrode"]["ElectrodeActiveComponent"]["phi"][1]  #*0
     init_elyte[:Phi] = state0["Electrolyte"]["phi"][1]                                  #*0
     init_pam[:Phi] = state0["PositiveElectrode"]["ElectrodeActiveComponent"]["phi"][1]  #*0
-=======
-    init_cc[:Phi] = state0["NegativeElectrode"]["CurrentCollector"]["phi"][1]          
-    init_pp[:Phi] = state0["PositiveElectrode"]["CurrentCollector"]["phi"][1]          
-    init_nam[:Phi] = state0["NegativeElectrode"]["ElectrodeActiveComponent"]["phi"][1] 
-    init_elyte[:Phi] = state0["Electrolyte"]["phi"][1]                                 
-    init_pam[:Phi] = state0["PositiveElectrode"]["ElectrodeActiveComponent"]["phi"][1] 
->>>>>>> ec8e1990
     init_nam[:C] = state0["NegativeElectrode"]["ElectrodeActiveComponent"]["c"][1] 
     init_pam[:C] = state0["PositiveElectrode"]["ElectrodeActiveComponent"]["c"][1]
     init_elyte[:C] = state0["Electrolyte"]["cs"][1][1]
@@ -314,10 +303,6 @@
 
 ##
 
-<<<<<<< HEAD
-states, grids, state0, stateref, parameters, init, exported_all = test_ac();
-#states = states[1]
-=======
 states, grids, state0, stateref, parameters, init, exported_all = test_battery();
 
 ##
@@ -354,8 +339,8 @@
 ##
 display(plot1)
 ##
-states = states[1]
->>>>>>> ec8e1990
+#states = states[1]
+
 refstep=1
 ## f= plot_interactive(G, states);
 #fields = ["CurrentCollector","ElectrodeActiveMaterial"]
