--- conflicted
+++ resolved
@@ -432,13 +432,6 @@
 
     res_q = ct.crossterm_source
     well_q = ct.crossterm_target
-<<<<<<< HEAD
-    apply_well_reservoir_sources!(res_q, well_q, state_res, state_well, perforations, 1)
-end
-
-
-function apply_well_reservoir_sources!(res_q, well_q, state_res, state_well, perforations, sgn)
-=======
     sys_t = target_model.system
     # sys_s = source_model.system
     # @assert sys_t == sys_s "Wells must have the same fluid system as the reservoir ($sys_t ≠ $sys_s)"
@@ -447,7 +440,6 @@
 
 
 function apply_well_reservoir_sources!(sys::Union{ImmiscibleSystem, SinglePhaseSystem}, res_q, well_q, state_res, state_well, perforations, sgn)
->>>>>>> f6ec4a1d
     p_res = state_res.Pressure
     p_well = state_well.Pressure
     if haskey(state_res, :RelativePermeabilities)
@@ -458,12 +450,8 @@
         kr_value = nothing
     end
     μ = state_res.PhaseViscosities
-<<<<<<< HEAD
-    ρλ_i = state_res.MassMobilities
-=======
     kr = state_res.RelativePermeabilities
     ρ = state_res.PhaseMassDensities
->>>>>>> f6ec4a1d
 
     ρ_w = state_well.PhaseMassDensities
     if haskey(state_well, :Saturations)
@@ -498,41 +486,19 @@
         if dp > 0
             # Injection
             λ_t = 0
-<<<<<<< HEAD
-            for ph in 1:nph
-                if isnothing(kr)
-                    λ_t += 1/μ[ph, ri]
-                else
-                    λ_t += kr[ph, ri]/μ[ph, ri]
-                end
-            end
-            # @debug "λ_t: $(value(λ_t)) dp: $(value(dp)) ρgdz: $(value(ρgdz))"
-            for c in 1:nc
-                if isnothing(s_w)
-                    mass_mix = ρ_w[c, si]
-                else
-                    mass_mix = s_w[c, si]*ρ_w[c, si]
-                end
-=======
             @inbounds for ph in 1:nph
                 λ_t += kr[ph, ri]/μ[ph, ri]
             end
             # @debug "λ_t: $(value(λ_t)) dp: $(value(dp)) ρgdz: $(value(ρgdz))"
             @inbounds for c in 1:nc
                 mass_mix = s_w[c, si]*ρ_w[c, si]
->>>>>>> f6ec4a1d
                 target[c, i] = sgn*mass_mix*λ_t*dp
             end
         else
             # Production
-<<<<<<< HEAD
-            for c in 1:nc
-                target[c, i] = sgn*ρλ_i[c, ri]*dp
-=======
             @inbounds for ph in 1:nc
                 c_i = ρ[ph, ri]*kr[ph, ri]/μ[ph, ri]
                 target[ph, i] = sgn*c_i*dp
->>>>>>> f6ec4a1d
             end
         end
     end
