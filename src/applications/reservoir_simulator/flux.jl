--- conflicted
+++ resolved
@@ -54,20 +54,6 @@
 """
 Half face Darcy flux with separate potential.
 """
-<<<<<<< HEAD
-function update_half_face_flux!(law, storage, model, dt, flowd::TwoPointPotentialFlow{U, K, T}) where {U,K,T<:DarcyMassMobilityFlow}
-    pot = storage.state.CellNeighborPotentialDifference
-    mob = storage.state.MassMobilities
-
-    flux = get_entries(law.half_face_flux_cells)
-    conn_data = law.flow_discretization.conn_data
-    if size(pot, 1) == 1
-        # Scalar potential
-        @tullio flux[ph, i] = spu_upwind_mult_index(conn_data[i], ph, pot[1, i], mob)
-    else
-        # Multiphase potential
-        @tullio flux[ph, i] = spu_upwind_mult_index(conn_data[i], ph, pot[ph, i], mob)
-=======
 function update_half_face_flux!(law::ConservationLaw, storage, model, dt, flow_type)
     state = storage.state
     flux = get_entries(law.half_face_flux_cells)
@@ -178,33 +164,9 @@
     else
         # Flux is entering the cell
         up_c = i
->>>>>>> f6ec4a1d
-    end
-end
-
-<<<<<<< HEAD
-"""
-Half face Darcy flux with separate potential. (Compositional version)
-"""
-function update_half_face_flux!(law, storage, model::SimulationModel{D, S}, dt, flowd::TwoPointPotentialFlow{U, K, T}) where {D,S<:TwoPhaseCompositionalSystem,U,K,T<:DarcyMassMobilityFlow}
-    state = storage.state
-    pot = state.CellNeighborPotentialDifference
-    X = state.LiquidMassFractions
-    Y = state.VaporMassFractions
-    kr = state.RelativePermeabilities
-    μ = state.PhaseViscosities
-    ρ = state.PhaseMassDensities
-    fr = state.FlashResults
-
-    flux = get_entries(law.half_face_flux_cells)
-    conn_data = law.flow_discretization.conn_data
-
-    if size(pot, 1) == 1
-        # Scalar potential
-        for i in 1:length(pot)
-            @views compositional_flux_single_pot!(flux[:, i], fr, conn_data[i], pot[1, i], X, Y, ρ, kr, μ)
-        end
-=======
+    end
+end
+
 
 capillary_gradient(::Nothing, c_l, c_r, ph, ph_ref) = 0.0
 function capillary_gradient(pc, c_l, c_r, ph, ph_ref)
@@ -212,7 +174,6 @@
         Δp_c = 0.0
     elseif ph < ph_ref
         Δp_c = pc[ph, c_l] - pc[ph, c_r]
->>>>>>> f6ec4a1d
     else
         Δp_c = pc[ph-1, c_l] - pc[ph-1, c_r]
     end
