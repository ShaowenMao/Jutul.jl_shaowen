--- conflicted
+++ resolved
@@ -182,21 +182,10 @@
         source = source_index[index]
         for e in 1:ne
             for d = 1:np
-<<<<<<< HEAD
-                pos = find_jac_position(
-                    jac, target + target_offset, source + source_offset, 
-                    e, d, 
-                    nu_t, nu_s,
-                    ne, np,
-                    layout
-                    )
-                set_jacobian_pos!(cache, index, e, d, pos)
-=======
                 jpos[jacobian_cart_ix(index, e, d, np)] = find_jac_position(jac, target + target_offset, source + source_offset, e, d, 
                 nu_t, nu_s,
                 ne, np,
                 layout)
->>>>>>> a7ed4d54
             end
         end
     end
