--- conflicted
+++ resolved
@@ -195,11 +195,6 @@
         forces_step = forces_for_timestep(sim, forces, timesteps, step_no, per_step = forces_per_step)
         nextstep_global!(rec, dT)
         new_simulation_control_step_message(info_level, p, rec, t_elapsed, step_no, no_steps, dT, t_tot, start_date)
-<<<<<<< HEAD
-
-        t_step = @elapsed step_done, rep, dt = solve_timestep!(sim, dT, forces_step, max_its, config; dt = dt, reports = reports, step_no = step_no, rec = rec)
-        
-=======
         if config[:output_substates]
             substates = []
         else
@@ -212,14 +207,12 @@
             rec = rec,
             substates = substates
         )
->>>>>>> 47ed79c0
         early_termination = !step_done
         subrep = JUTUL_OUTPUT_TYPE()
         subrep[:ministeps] = rep
         subrep[:total_time] = t_step
         
         if step_done
-<<<<<<< HEAD
             
             if begin
                 lastrep = rep[end]
@@ -235,13 +228,10 @@
                 
             else
                 
-                @tic "output" store_output!(states, reports, step_no, sim, config, subrep)
+                @tic "output" store_output!(states, reports, step_no, sim, config, subrep, substates = substates)
                 
             end
             
-=======
-            @tic "output" store_output!(states, reports, step_no, sim, config, subrep, substates = substates)
->>>>>>> 47ed79c0
         else
             
             subrep[:output_time] = 0.0
