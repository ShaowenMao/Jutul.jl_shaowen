--- conflicted
+++ resolved
@@ -1,10 +1,5 @@
 module Terv
 
-<<<<<<< HEAD
-using Core: _abstracttype
-using Base: Symbol, Real
-=======
->>>>>>> 771722c5
 using SparseArrays
 using LinearAlgebra
 using BenchmarkTools
