--- conflicted
+++ resolved
@@ -1,10 +1,6 @@
 # export half_face_flux, half_face_flux!, tp_flux, half_face_flux_kernel
 export SPU, TPFA, TwoPointPotentialFlow, DarcyMassMobilityFlow, 
-<<<<<<< HEAD
         CellNeighborPotentialDifference, TotalMassVelocityMassFractionsFlow, FlowType, TrivialFlow
-=======
-        CellNeighborPotentialDifference, TrivialFlow
->>>>>>> a5bcd541
 
 abstract type TwoPointDiscretization <: TervDiscretization end
 
