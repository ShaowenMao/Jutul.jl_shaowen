--- conflicted
+++ resolved
@@ -47,11 +47,8 @@
 function inner_krylov(bsolver, lsolve, simulator, simulators, cfg, b, verbose, atol, rtol)
     t_op = @elapsed op = Jutul.parray_linear_system_operator(simulators, b)
     t_prec = @elapsed P = parray_preconditioner_linear_operator(simulator, lsolve, b)
-<<<<<<< HEAD
     @tic "communication" consistent!(b) |> wait
-=======
-    consistent!(b) |> wait
->>>>>>> 520cda37
+
 
     max_it = cfg.max_iterations
     @tic "solve" Krylov.bicgstab!(
